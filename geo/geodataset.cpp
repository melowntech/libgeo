--- conflicted
+++ resolved
@@ -2810,11 +2810,8 @@
     d.extents = extents();
     d.size = size();
     d.srs = srs();
-<<<<<<< HEAD
+    d.geoTransform = geoTransform();
     d.driverName = dset_->GetDriverName();
-=======
-    d.geoTransform = geoTransform();
->>>>>>> 1c9e3ce7
 
     d.bands = numChannels_;
     if (d.bands) {
