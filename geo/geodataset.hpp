--- conflicted
+++ resolved
@@ -167,12 +167,6 @@
         }
     };
 
-<<<<<<< HEAD
-    typedef boost::optional<double> NodataValue;
-    typedef boost::optional<NodataValue> OptionalNodataValue;
-
-=======
->>>>>>> 449f8286
     typedef boost::optional<int> Overview;
     typedef boost::optional<Overview> OptionalOverview;
 
